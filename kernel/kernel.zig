const builtin = @import("std").builtin;
const build_options = @import("build_options");

const utils = @import("utils");
const georgios = @import("georgios");

pub const platform = @import("platform.zig");
pub const fprint = @import("fprint.zig");
pub const print = @import("print.zig");
pub const memory = @import("memory.zig");
pub const io = @import("io.zig");
pub const elf = @import("elf.zig");
pub const devices = @import("devices.zig");
pub const threading = @import("threading.zig");
pub const fs = @import("fs.zig");
pub const sync = @import("sync.zig");
pub const keys = @import("keys.zig");

pub var panic_message: []const u8 = "";

pub fn panic(msg: []const u8, trace: ?*builtin.StackTrace) noreturn {
    print.format("panic: {}\n", .{msg});
    platform.impl.ps2.anykey();
    panic_message = msg;
    if (trace) |t| {
        print.format("index: {}\n", .{t.index});
        for (t.instruction_addresses) |addr| {
            if (addr == 0) break;
            print.format(" - {:a}\n", .{addr});
        }
    } else {
        print.string("No Stack Trace\n");
    }
    platform.panic(msg, trace);
}

pub var memory_mgr = memory.Manager{};
pub var device_mgr = devices.Manager{};
pub var threading_mgr = threading.Manager{};

pub var alloc: *memory.Allocator = undefined;
pub var console = io.File{};
pub var raw_block_store: ?*io.BlockStore = null;
pub var block_store: io.CachedBlockStore = .{};
pub var filesystem: fs.Filesystem = .{};

pub fn platform_init() !void {
    print.init(&console, build_options.debug_log);
    try platform.init();
}

pub fn init() !void {
    try platform_init();

    // Filesystem
    if (raw_block_store) |raw| {
        block_store.init(alloc, raw, 128);
        try filesystem.init(alloc, &block_store.block_store);
    } else {
        print.string(" - No Disk Found\n");
    }
}

pub fn exec(info: *const georgios.ProcessInfo) georgios.ExecError!threading.Process.Id {
    const process = try threading_mgr.new_process(info);
<<<<<<< HEAD
    // print.format("exec: {}\n", .{info.path});
=======
>>>>>>> 07ce6ba0
    var ext2_file = try filesystem.open(info.path);
    var elf_object = try elf.Object.from_file(alloc, &ext2_file.io_file);
    var segments = elf_object.segments.iterator();
    while (segments.next()) |segment| {
        switch (segment.what) {
            .Data => |data| try process.address_space_copy(segment.address, data),
            .UndefinedMemory => |size| try process.address_space_set(segment.address, 0, size),
        }
    }
    process.entry = elf_object.header.entry;
    try elf_object.teardown();
    try threading_mgr.start_process(process);
    return process.id;
}

pub fn run() !void {
    try init();
    print.string("\x1bc"); // Reset Console
    // try @import("sync.zig").system_tests();
    threading_mgr.wait_for_process(try exec(&georgios.ProcessInfo{.path = "/bin/shell.elf"}));
}

pub fn kernel_main() void {
    if (run()) |_| {} else |e| {
        panic(@errorName(e), @errorReturnTrace());
    }
    print.string("Done\n");
    platform.done();
}<|MERGE_RESOLUTION|>--- conflicted
+++ resolved
@@ -63,10 +63,7 @@
 
 pub fn exec(info: *const georgios.ProcessInfo) georgios.ExecError!threading.Process.Id {
     const process = try threading_mgr.new_process(info);
-<<<<<<< HEAD
     // print.format("exec: {}\n", .{info.path});
-=======
->>>>>>> 07ce6ba0
     var ext2_file = try filesystem.open(info.path);
     var elf_object = try elf.Object.from_file(alloc, &ext2_file.io_file);
     var segments = elf_object.segments.iterator();
