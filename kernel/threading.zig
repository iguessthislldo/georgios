--- conflicted
+++ resolved
@@ -55,7 +55,7 @@
 
 pub const Process = struct {
     pub const Id = u32;
-    pub const OpenedFiles = MappedList(, *Thread, tid_eql, tid_cmp);
+    // pub const OpenedFiles = MappedList(, *Thread, tid_eql, tid_cmp);
 
     info: ?Info = null,
     id: Id = undefined,
@@ -118,10 +118,7 @@
     }
 
     pub fn set_cwd(self: *Process, dir: []const u8) Error!void {
-<<<<<<< HEAD
         // Reuse existing memory?
-=======
->>>>>>> 07ce6ba0
         const new_cwd = try kernel.memory_mgr.alloc.alloc_array(u8, dir.len);
         _ = utils.memory_copy_truncate(new_cwd, dir);
         if (self.cwd) |cwd| {
