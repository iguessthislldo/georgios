--- conflicted
+++ resolved
@@ -26,43 +26,13 @@
 var page_directory: [1024]u32 = undefined;
 var prev_page_directory: [1024]u32 = undefined;
 
-<<<<<<< HEAD
-pub fn check_status(comptime what: []const u8, status: acpica.Status) void {
-=======
 fn check_status(comptime what: []const u8, status: acpica.Status) void {
->>>>>>> 07ce6ba0
     if (status != acpica.Ok) {
         print.format(what ++ " returned {:x}\n", .{status});
         @panic(what ++ " failed");
     }
 }
 
-<<<<<<< HEAD
-fn device_callback(obj: acpica.ACPI_HANDLE, level: acpica.Uint32, context: ?*c_void,
-        return_value: [*c]?*c_void) callconv(.C) acpica.Status {
-    var name_buffer =
-        acpica.ACPI_BUFFER{.Length = acpica.ACPI_ALLOCATE_BUFFER, .Pointer = null};
-    var status = acpica.AcpiGetName(obj, acpica.ACPI_FULL_PATHNAME, &name_buffer);
-    if (status == acpica.Ok) {
-        const name = utils.cstring_to_string(@ptrCast([*:0]const u8, name_buffer.Pointer));
-        print.format("acpi.device_callback: {}\n", .{name});
-        if (utils.ends_with(name, "HPET")) {
-            print.string("  HPET Found\n");
-        }
-        acpica.AcpiOsFree(name_buffer.Pointer);
-        // TODO: Wait for https://github.com/ziglang/zig/issues/8759 to be resolved?
-        // var devinfo: *acpica.ACPI_DEVICE_INFO = undefined;
-        // var status = acpica.AcpiGetObjectInfo(obj, &devinfo);
-        // if (status == acpica.Ok) {
-        //     print.format("{}\n", .{devinfo.*});
-        // } else {
-        //     print.format("acpi.device_callback: AcpiGetObjectInfo failed, returned {}\n",
-        //         .{status});
-        // }
-    } else {
-        print.format("acpi.device_callback: AcpiGetName failed, returned {}\n", .{status});
-    }
-=======
 pub const TableHeader = packed struct {
     signature: [4]u8,
     size: u32,
@@ -103,16 +73,12 @@
         print.string("     - HPET Found\n");
     }
     acpica.AcpiOsFree(devinfo);
->>>>>>> 07ce6ba0
     return acpica.Ok;
 }
 
 pub fn init() !void {
-<<<<<<< HEAD
-=======
     print.string(" - Initializing ACPI Subsystem\n");
 
->>>>>>> 07ce6ba0
     _ = utils.memory_set(utils.to_bytes(page_directory[0..]), 0);
     try pmemory.load_page_directory(&page_directory, &prev_page_directory);
 
@@ -126,11 +92,6 @@
     // check_status("acpi.init: AcpiInitializeObjects",
     //     acpica.AcpiInitializeObjects(acpica.ACPI_FULL_INITIALIZATION));
 
-<<<<<<< HEAD
-    var devcb_rv: ?*c_void = null;
-    check_status("acpi.init: AcpiGetDevices", acpica.AcpiGetDevices(
-        null, device_callback, null, &devcb_rv));
-=======
     // var devcb_rv: ?*c_void = null;
     // check_status("acpi.init: AcpiGetDevices", acpica.AcpiGetDevices(
     //     null, device_callback, null, &devcb_rv));
@@ -141,7 +102,6 @@
         acpica.AcpiGetTable(@ptrCast([*c]u8, &hpet), 1,
             @ptrCast([*c][*c]acpica.ACPI_TABLE_HEADER, &table)));
     print.format("{}\n", .{@ptrCast(*timing.HpetTable, table).*});
->>>>>>> 07ce6ba0
 
     try pmemory.load_page_directory(&prev_page_directory, &page_directory);
 }
@@ -301,7 +261,6 @@
         16 => util.in16(port),
 
         32 => util.in32(port),
-<<<<<<< HEAD
 
         else => {
             print.format("AcpiOsReadPort: width is {}\n", .{width});
@@ -309,15 +268,6 @@
         },
     };
 
-=======
-
-        else => {
-            print.format("AcpiOsReadPort: width is {}\n", .{width});
-            return acpica.AE_ERROR;
-        },
-    };
-
->>>>>>> 07ce6ba0
     return acpica.Ok;
 }
 
