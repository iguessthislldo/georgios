// PCI Interface
// Based on https://wiki.osdev.org/PCI

const builtin = @import("builtin");

const utils = @import("utils");

const print = @import("../print.zig");
const fprint = @import("../fprint.zig");
const io = @import("../io.zig");
const memory = @import("../memory.zig");

const putil = @import("util.zig");
const ata = @import("ata.zig");
const ps2 = @import("ps2.zig");
const usb = @import("usb.zig");

const Class = enum (u16) {
    IDE_Controller = 0x0101,
    Floppy_Controller = 0x0102,
    ATA_Controller = 0x0105,
    SATA_Controller = 0x0106,
    Ethernet_Controller = 0x0200,
    VGA_Controller = 0x0300,
    PCI_Host_Bridge = 0x0600,
    ISA_Bridge = 0x0601,
    PCI_To_PCI_Bridge = 0x0604,
    Bridge = 0x0680,
    USB_Controller = 0x0C03,
    Unknown = 0xFFFF,

    pub fn from_u16(value: u16) ?Class {
        return utils.int_to_enum(@This(), value);
    }

    pub fn to_string(self: Class) []const u8 {
        return switch (self) {
            .IDE_Controller => "IDE Controller",
            .Floppy_Controller => "Floppy Controller",
            .ATA_Controller => "ATA Controller",
            .SATA_Controller => "SATA Controller",
            .Ethernet_Controller => "Ethernet Controller",
            .VGA_Controller => "VGA Controller",
            .PCI_Host_Bridge => "PCI Host Bridge",
            .ISA_Bridge => "ISA Bridge",
            .PCI_To_PCI_Bridge => "PCI to PCI Bridge",
            .Bridge => "Bridge",
            .USB_Controller => "USB Controller",
            .Unknown => "Unknown",
        };
    }
};

pub const Bus = u8;
pub const Device = u5;
pub const Function = u3;
pub const Offset = u8;

pub const Location = packed struct {
    function: Function,
    device: Device,
    bus: Bus,
};

<<<<<<< HEAD
fn read_config16(location: Location, offset: Offset) callconv(.Inline) u16 {
    const Config = packed struct {
        offset: Offset,
        function: Function,
        device: Device,
        bus: Bus,
        reserved: u7 = 0,
        enabled: bool = true,
    };
=======
const Config = packed struct {
    offset: Offset,
    location: Location,
    reserved: u7 = 0,
    enabled: bool = true,
};

inline fn config_port(comptime Type: type, location: Location, offset: Offset) u16 {
>>>>>>> 181b78de
    const config = Config{
        .offset = offset & 0xFC,
        .location = location,
    };
    putil.out(u32, 0x0CF8, @bitCast(u32, config));
    return 0x0CFC + @intCast(u16, if (Type == u32) 0 else (offset & 3));
}

inline fn read_config(comptime Type: type, location: Location, offset: Offset) Type {
    return putil.in(Type, config_port(Type, location, offset));
}

<<<<<<< HEAD
fn read_config8(location: Location, offset: Offset) callconv(.Inline) u8 {
    return @intCast(u8, (read_config16(
        location, offset) >> @intCast(u4, (offset *% 8) & 0xF)) & 0xFF);
=======
inline fn write_config(
        comptime Type: type, location: Location, offset: Offset, value: Type) void {
    putil.out(Type, config_port(Type, location, offset), value);
>>>>>>> 181b78de
}

pub const Header = packed struct {
    pub const Kind = packed enum (u8) {
        Normal = 0x00,
        MultiFunctionNormal = 0x80,
        PciToPciBridge = 0x01,
        MultiFunctionPciToPciBridge = 0x81,
        CardBusBridge = 0x02,
        MultiFunctionCardBusBridge = 0x82,

        pub fn from_u8(value: u8) ?Kind {
            return utils.int_to_enum(@This(), value);
        }

        pub fn to_string(self: Kind) []const u8 {
            return switch (self) {
                .Normal => "Normal",
                .MultiFunctionNormal => "Multi-Function Normal",
                .PciToPciBridge => "PCI-to-PCI Bridge",
                .MultiFunctionPciToPciBridge =>
                    "Multi-Function PCI-to-PCI Bridge",
                .CardBusBridge => "CardBus Bridge",
                .MultiFunctionCardBusBridge =>
                    "Multi-Function CardBus Bridge",
            };
        }

        pub fn is_multifunction(self: Kind) bool {
            return switch (self) {
                .MultiFunctionNormal => true,
                .MultiFunctionPciToPciBridge => true,
                .MultiFunctionCardBusBridge => true,
                else => false,
            };
        }
    };

    pub const SuperClass = packed enum (u8) {
        UnclassifiedDevice = 0x00,
        MassStorageController = 0x01,
        NetworkController = 0x02,
        DisplayController = 0x03,
        MultimediaController = 0x04,
        MemoryController = 0x05,
        BridgeDevice = 0x06,
        SimpleCommunicationsController = 0x07,
        GenericSystemPeripheral = 0x08,
        InputDeviceController = 0x09,
        DockingStation = 0x0A,
        Processor = 0x0B,
        SerialBusController = 0x0C,
        WirelessController = 0x0D,
        IntelligentController = 0x0E,
        SatelliteCommunicationsController = 0x0F,
        EncryptionController = 0x10,
        SignalProcessingController = 0x11,
        ProcessingAccelerator = 0x12,
        NonEssentialInstrumentation = 0x13,
        Coprocessor = 0x40,

        pub fn from_u8(value: u8) ?SuperClass {
            return utils.int_to_enum(@This(), value);
        }

        pub fn to_string(self: SuperClass) []const u8 {
            return switch (self) {
                .UnclassifiedDevice => "Unclassified Device",
                .MassStorageController => "Mass Storage Controller",
                .NetworkController => "Network Controller",
                .DisplayController => "Display Controller",
                .MultimediaController => "Multimedia Controller",
                .MemoryController => "Memory Controller",
                .BridgeDevice => "Bridge Device",
                .SimpleCommunicationsController =>
                    "Simple Communications Controller",
                .GenericSystemPeripheral => "Generic System Peripheral",
                .InputDeviceController => "Input Device Controller",
                .DockingStation => "Docking Station",
                .Processor => "Processor",
                .SerialBusController => "Serial Bus Controller",
                .WirelessController => "Wireless Controller",
                .IntelligentController => "Intelligent Controller",
                .SatelliteCommunicationsController =>
                    "Satellite Communications Controller",
                .EncryptionController => "Encryption Controller",
                .SignalProcessingController => "Signal Processing Controller",
                .ProcessingAccelerator => "Processing Accelerator",
                .NonEssentialInstrumentation =>
                    "Non-Essential Instrumentation",
                .Coprocessor => "Coprocessor",
            };
        }
    };

    vendor_id: u16 = 0,
    device_id: u16 = 0,
    command: u16 = 0,
    status: u16 = 0,
    revision_id: u8 = 0,
    prog_if: u8 = 0,
    subclass: u8 = 0,
    class: u8 = 0,
    cache_line_size: u8 = 0,
    latency_timer: u8 = 0,
    header_type: u8 = 0,
    bist: u8 = 0,

    pub fn is_invalid(self: *const Header) bool {
        return self.vendor_id == 0xFFFF;
    }

    pub fn get_header_type(self: *const Header) ?Kind {
        return Kind.from_u8(self.header_type);
    }

    pub fn get_class(self: *const Header) ?SuperClass {
        return SuperClass.from_u8(self.class);
    }

    pub fn print(self: *const Header, file: *io.File) io.FileError!void {
        try fprint.format(file,
            \\     - PCI Header:
            \\       - vendor_id: {:x}
            \\       - device_id: {:x}
            \\       - command: {:x}
            \\       - status: {:x}
            \\       - revision_id: {:x}
            \\       - prog_if: {:x}
            \\       - subclass: {:x}
            \\       - class:
            , .{
            self.vendor_id,
            self.device_id,
            self.command,
            self.status,
            self.revision_id,
            self.prog_if,
            self.subclass});
        if (self.get_class()) |class| {
            try fprint.format(file, " {}", .{class.to_string()});
        } else {
            try fprint.format(file, " Unknown Class {:x}", .{self.class});
        }
        try fprint.format(file,
            \\
            \\       - cache_line_size: {:x}
            \\       - latency_timer: {:x}
            \\       - header_type:
            , .{
            self.cache_line_size,
            self.latency_timer});
        if (self.get_header_type()) |header_type| {
            try fprint.format(file, " {}", .{header_type.to_string()});
        } else {
            try fprint.format(file, " Unknown Value {:x}", .{self.header_type});
        }
        try fprint.format(file,
            \\
            \\       - bist: {:x}
            \\
            , .{self.bist});
    }

    pub fn get(location: Location) Header {
        const Self = @This();
        var rv: [@sizeOf(Self)]u8 = undefined;
        for (rv[0..]) |*ptr, i| {
            ptr.* = read_config(u8, location, @intCast(Offset, i));
        }
        return @bitCast(Self, rv);
    }
};

pub const Dev = struct {
    pub const BaseAddress = union(enum) {
        // TODO
        // Io: struct {
        //     port: u16,
        // },
        memory: struct {
            range: memory.Range,
            // TODO
            // prefetchable: bool,
            // is64b: bool,
        },
    };

    location: Location,
    header: Header,
    base_addresses: [6]?BaseAddress = [_]?BaseAddress {null} ** 6,

    fn read_base_addresses(self: *Dev) void {
        for (self.base_addresses[0..]) |*ptr, i| {
            const offset = @sizeOf(Header) + 4 * @intCast(Offset, i);
            const raw_entry = read_config(u32, self.location, offset);
            if (raw_entry == 0) {
                continue;
            }
            if (raw_entry & 1 == 1) {
                // TODO
                print.format("       - BAR {}: I/O Entry (TODO)\n", .{i});
                continue;
            }

            const address = raw_entry & ~@as(u32, 0xf);

            write_config(u32, self.location, offset, 0xffffffff);
            const size = ~(read_config(u32, self.location, offset) & ~@as(u32, 1)) +% 1;
            write_config(u32, self.location, offset, raw_entry);

            print.format("       - BAR {}: {:a}+{:x}\n", .{i, address, size}, );
            ptr.* = BaseAddress{.memory = .{.range = .{.start = address, .size = size}}};
        }
    }

    pub fn init(self: *Dev) void {
        if (self.header.get_header_type()) |header_type| {
            if (header_type == .Normal) {
                self.read_base_addresses();
            }
        }
    }

    pub fn read(self: *Dev, comptime Type: type, offset: Offset) Type {
        return read_config(Type, self.location, offset);
    }

    pub fn write(self: *Dev, comptime Type: type, offset: Offset, value: Type) void {
        write_config(Type, self.location, offset, value);
    }
};

fn check_function(location: Location, header: *const Header) void {
    if (header.is_invalid()) return;
    print.format("   - Bus {}, Device {}, Function {}\n",
        .{location.bus, location.device, location.function});
    _ = header.print(print.get_console_file().?) catch {};
    if (header.get_class()) |class| {
        var dev = Dev{.location = location, .header = header.*};
        dev.init();
        if (class == .MassStorageController and header.subclass == 0x01) {
            ata.init(&dev);
        } else if (class == .SerialBusController and header.subclass == 0x03 and
                header.prog_if == 0x20) {
            usb.init(&dev);
        }
        ps2.anykey();
        if (class == .BridgeDevice and header.subclass == 0x04) {
            check_bus(read_config(u8, location, 0x19));
        }
    }
}

fn check_device(bus: Bus, device: Device) void {
    const root_location = Location{.bus = bus, .device = device, .function = 0};
    const header = Header.get(root_location);
    check_function(root_location, &header);
    if (header.get_header_type()) |header_type| {
        if (header_type.is_multifunction()) {
            // Header Type is Multi-Function, Check Them
            var i: Function = 1;
            while (true) : (i += 1) {
                const location = Location{
                    .bus = bus, .device = device, .function = i};
                const subheader = Header.get(location);
                check_function(location, &subheader);
                if (i == 7) break;
            }
        }
    }
}

fn check_bus(bus: u8) void {
    var i: Device = 0;
    while (true) : (i += 1) {
        check_device(bus, i);
        if (i == 31) break;
    }
}

pub fn find_pci_devices() void {
    print.string(" - Seaching for PCI Devices\n");
    check_bus(0);
}<|MERGE_RESOLUTION|>--- conflicted
+++ resolved
@@ -62,17 +62,6 @@
     bus: Bus,
 };
 
-<<<<<<< HEAD
-fn read_config16(location: Location, offset: Offset) callconv(.Inline) u16 {
-    const Config = packed struct {
-        offset: Offset,
-        function: Function,
-        device: Device,
-        bus: Bus,
-        reserved: u7 = 0,
-        enabled: bool = true,
-    };
-=======
 const Config = packed struct {
     offset: Offset,
     location: Location,
@@ -80,8 +69,7 @@
     enabled: bool = true,
 };
 
-inline fn config_port(comptime Type: type, location: Location, offset: Offset) u16 {
->>>>>>> 181b78de
+fn config_port(comptime Type: type, location: Location, offset: Offset) callconv(.Inline) u16 {
     const config = Config{
         .offset = offset & 0xFC,
         .location = location,
@@ -90,19 +78,13 @@
     return 0x0CFC + @intCast(u16, if (Type == u32) 0 else (offset & 3));
 }
 
-inline fn read_config(comptime Type: type, location: Location, offset: Offset) Type {
+fn read_config(comptime Type: type, location: Location, offset: Offset) callconv(.Inline) Type {
     return putil.in(Type, config_port(Type, location, offset));
 }
 
-<<<<<<< HEAD
-fn read_config8(location: Location, offset: Offset) callconv(.Inline) u8 {
-    return @intCast(u8, (read_config16(
-        location, offset) >> @intCast(u4, (offset *% 8) & 0xF)) & 0xFF);
-=======
-inline fn write_config(
-        comptime Type: type, location: Location, offset: Offset, value: Type) void {
+fn write_config(comptime Type: type,
+        location: Location, offset: Offset, value: Type) callconv(.Inline) void {
     putil.out(Type, config_port(Type, location, offset), value);
->>>>>>> 181b78de
 }
 
 pub const Header = packed struct {
