--- conflicted
+++ resolved
@@ -25,13 +25,8 @@
     const data_port: u16 = 0x60;
     const command_status_port: u16 = 0x64;
 
-<<<<<<< HEAD
-    pub fn get_scan_code() callconv(.Inline) ?PS2_Scan_Code {
-        return kutil.int_to_enum(PS2_Scan_Code, putil.in8(data_port));
-=======
-    pub inline fn get_kb_byte() u8 {
+    pub fn get_kb_byte() callconv(.Inline) u8 {
         return putil.in8(data_port);
->>>>>>> 637f7a56
     }
 };
 
