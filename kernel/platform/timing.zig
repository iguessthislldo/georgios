// Timing Control
// Specifically for the Intel 8253 and 8354 Programmable Interval Timers
// (PITs).
//
// For Reference See:
//   https://en.wikipedia.org/wiki/Intel_8253
//   https://wiki.osdev.org/Programmable_Interval_Timer

const util = @import("util.zig");

/// Base Frequency
const oscillator: u32 = 1_193_180;

// I/O Ports
const channel_0_port: u16 = 0x40;
const channel_1_port: u16 = 0x41;
const channel_2_port: u16 = 0x42;
const command_port: u16 = 0x43;
const pc_speaker_port: u16 = 0x61;

// Set Operating Mode of PITs =================================================

// Use this Python to help decode a raw command byte:
// def command(c):
//     if c & 1:
//         print("BCD")
//     print("Mode:", (c >> 1) & 7)
//     print("Access:", (c >> 4) & 3)
//     print("Channel:", (c >> 6) & 3)

const Mode = packed enum(u3) {
    Terminal,
    OneShot,
    Rate,
    Square,
    SwStrobe,
    HwStrobe,
    RateAgain,
    SquareAgain,
};

const Channel = packed enum(u2) {
    Irq0, // (Channel 0)
    Channel1, // Assume to be Unusable
    Speaker, // (Channel 2)
    Channel3, // ?
};

const Command = packed struct {
    bcd: bool = false,
    mode: Mode,
    access: packed enum(u2) {
        Latch,
        LowByte,
        HighByte,
        BothBytes,
    },
    channel: Channel,

    pub fn perform(self: *const Command) void {
        util.out8(command_port, @bitCast(u8, self.*));
    }
};

pub fn set_pit_both_bytes(channel: Channel, mode: Mode, arg: u16) void {
    // Issue Command
    const cmd = Command{.channel=channel, .access=.BothBytes, .mode=mode};
    cmd.perform();

    // Issue Two Byte Argument Required by BothBytes
    util.out8(0x42, @truncate(u8, arg));
    util.out8(0x42, @truncate(u8, arg >> 8));
}

pub fn set_pit_freq(channel: Channel, frequency: u32) void {
    set_pit_both_bytes(channel, .Square, @truncate(u16, oscillator / frequency));
}

// PC Speaker =================================================================

fn speaker_enabled(enable: bool) callconv(.Inline) void {
    const mask: u8 = 0b10;
    const current = util.in8(pc_speaker_port);
    const desired = if (enable) current | mask else current & ~mask;
    if (current != desired) {
        util.out8(pc_speaker_port, desired);
    }
}

pub fn beep(frequency: u32, milliseconds: u64) void {
    set_pit_freq(.Speaker, frequency);
    speaker_enabled(true);
    wait_milliseconds(milliseconds);
    speaker_enabled(false);
}

// Crude rdtsc-based Timer ====================================================
// Uses the PIC and rdtsc instruction to estimate the clock speed and then use
// rdtsc as a crude timer.

pub fn rdtsc() u64 {
    // Based on https://github.com/ziglang/zig/issues/215#issuecomment-261581922
    // because I wasn't sure how to handle the fact rdtsc output is broken up
    // into two registers.
    const low = asm volatile ("rdtsc" : [low] "={eax}" (-> u32));
    const high = asm volatile ("movl %%edx, %[high]" : [high] "=r" (-> u32));
    return (@as(u64, high) << 32) | @as(u64, low);
}

pub var estimated_ticks_per_second: u64 = 0;
pub var estimated_ticks_per_millisecond: u64 = 0;
pub var estimated_ticks_per_microsecond: u64 = 0;
pub var estimated_ticks_per_nanosecond: u64 = 0;

pub fn estimate_cpu_speed() void {
    // Setup the PIT counter to count down oscillator / ticks seconds (About
    // 1.138 seconds).
    util.out8(pc_speaker_port, (util.in8(pc_speaker_port) & ~@as(u8, 0x02)) | 0x01);
    const ticks: u16 = 0xffff;
    set_pit_both_bytes(.Speaker, .Terminal, ticks);

    // Record Start rdtsc
    const start = rdtsc();

    // Wait Until PIT Counter is Zero
    while ((util.in8(pc_speaker_port) & 0x20) == 0) {}

    // Estimate CPU Tick Rate
    estimated_ticks_per_second = (rdtsc() - start) * oscillator / ticks;
    estimated_ticks_per_millisecond = estimated_ticks_per_second / 1000;
    estimated_ticks_per_microsecond = estimated_ticks_per_millisecond / 1000;
    estimated_ticks_per_nanosecond = estimated_ticks_per_microsecond / 1000;
}

<<<<<<< HEAD
fn wait_ticks(ticks: u64) callconv(.Inline) void {
=======
pub fn seconds_to_ticks(s: u64) u64{
    return s * estimated_ticks_per_second;
}

pub fn milliseconds_to_ticks(ms: u64) u64 {
    return ms * estimated_ticks_per_millisecond;
}

inline fn wait_ticks(ticks: u64) void {
>>>>>>> 181b78de
    const until = rdtsc() + ticks;
    while (until > rdtsc()) {
        asm volatile ("nop");
    }
}

pub fn wait_seconds(s: u64) void {
    wait_ticks(s * estimated_ticks_per_second);
}

pub fn wait_milliseconds(ms: u64) void {
    wait_ticks(ms * estimated_ticks_per_millisecond);
}

pub fn wait_microseconds(us: u64) void {
    wait_ticks(us * estimated_ticks_per_microsecond);
}

pub fn wait_nanoseconds(ns : u64) void {
    wait_ticks(ns * estimated_ticks_per_nanosecond);
}<|MERGE_RESOLUTION|>--- conflicted
+++ resolved
@@ -132,9 +132,6 @@
     estimated_ticks_per_nanosecond = estimated_ticks_per_microsecond / 1000;
 }
 
-<<<<<<< HEAD
-fn wait_ticks(ticks: u64) callconv(.Inline) void {
-=======
 pub fn seconds_to_ticks(s: u64) u64{
     return s * estimated_ticks_per_second;
 }
@@ -143,8 +140,7 @@
     return ms * estimated_ticks_per_millisecond;
 }
 
-inline fn wait_ticks(ticks: u64) void {
->>>>>>> 181b78de
+fn wait_ticks(ticks: u64) callconv(.Inline) void {
     const until = rdtsc() + ticks;
     while (until > rdtsc()) {
         asm volatile ("nop");
