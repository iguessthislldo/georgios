const std = @import("std");
const sliceAsBytes = std.mem.sliceAsBytes;

const utils = @import("utils");

const kernel = @import("root").kernel;
const memory = kernel.memory;
const RealMemoryMap = memory.RealMemoryMap;
const AllocError = memory.AllocError;
const FreeError = memory.FreeError;
const Range = memory.Range;
const print = kernel.print;

const platform = @import("platform.zig");
const to_virtual = platform.kernel_to_virtual;

pub const frame_size = utils.Ki(4);
pub const page_size = frame_size;
const pages_per_table = utils.Ki(1);
const table_pages_size = page_size * pages_per_table;
const tables_per_directory = utils.Ki(1);
const table_size = @sizeOf(u32) * pages_per_table;

export var active_page_directory: [tables_per_directory]u32
    align(frame_size) linksection(".data") = undefined;
export var kernel_page_tables: []u32 = undefined;
pub export var kernel_range_start_available: u32 = undefined;
export var kernel_page_table_count: u32 = 0;

pub fn get_address(dir_index: usize, table_index: usize) callconv(.Inline) usize {
    return dir_index * table_pages_size + table_index * page_size;
}

// Page Directory Operations
pub fn get_directory_index(address: u32) callconv(.Inline) u32 {
    return (address & 0xffc00000) >> 22;
}

extern var _VIRTUAL_OFFSET: u32;
pub fn get_kernel_space_start_directory_index() callconv(.Inline) u32 {
    return get_directory_index(@ptrToInt(&_VIRTUAL_OFFSET));
}

pub fn table_is_present(entry: u32) callconv(.Inline) bool {
    return (entry & 1) == 1;
}

pub fn get_table_address(entry: u32) callconv(.Inline) u32 {
    return entry & 0xfffff000;
}

pub fn get_table(dir_entry: u32) callconv(.Inline) [*]allowzero u32 {
    return @intToPtr([*]allowzero u32, to_virtual(get_table_address(dir_entry)));
}
// (End of Page Directory Operations)

// Page Table Operations
pub fn get_table_index(address: u32) callconv(.Inline) u32 {
    return (address & 0x003ff000) >> 12;
}

<<<<<<< HEAD
pub inline fn page_is_present(entry: u32) bool {
    // Bit 9 (0x200) marks a guard page to Georgios. This will be marked as not
    // present in the entry itself (bit 1) so that it causes a page fault if
    // accessed.
    return (entry & 0x201) != 0;
}

pub inline fn as_guard_page(entry: u32) u32 {
    return (entry & 0xfffffffe) | 0x200;
}

pub inline fn page_is_guard_page(entry: u32) bool {
    return (entry & 0x201) == 0x200;
=======
pub fn page_is_present(entry: u32) callconv(.Inline) bool {
    return (entry & 1) == 1;
>>>>>>> 07ce6ba0
}

pub fn get_page_address(entry: u32) callconv(.Inline) u32 {
    return entry & 0xfffff000;
}

pub fn present_entry(address: u32) callconv(.Inline) u32 {
    return (address & 0xfffff000) | 1;
}

pub fn set_entry(entry: *allowzero u32, address: usize, user: bool) callconv(.Inline) void {
    // TODO: Seperate User and Write
    entry.* = present_entry(address) | (if (user) @as(u32, 0b110) else @as(u32, 0));
}
// (End of Page Table Operations)

pub fn invalidate_page(address: u32) void {
    asm volatile ("invlpg (%[address])" : : [address] "{eax}" (address));
}

pub fn reload_active_page_directory() void {
    asm volatile (
        \\ movl $low_page_directory, %%eax
        \\ movl %%eax, %%cr3
    :::
        "eax"
    );
}

pub fn load_page_directory(new: []const u32, old: ?[]u32) utils.Error!void {
    const end = get_kernel_space_start_directory_index();
    if (old) |o| {
        _ = try utils.memory_copy_error(
            sliceAsBytes(o[0..end]), sliceAsBytes(active_page_directory[0..end]));
    }
    _ = try utils.memory_copy_error(
        sliceAsBytes(active_page_directory[0..end]), sliceAsBytes(new[0..end]));
    reload_active_page_directory();
}

/// Add Frame Groups to Our Memory Map from Multiboot Memory Map
pub fn process_multiboot2_mmap(map: *RealMemoryMap, tag: *const Range) void {
    const entry_size = @intToPtr(*u32, tag.start + 8).*;
    const entries_end = tag.start + tag.size;
    var entry_ptr = tag.start + 16;
    while (entry_ptr < entries_end) : (entry_ptr += entry_size) {
        if (@intToPtr(*u32, entry_ptr + 16).* == 1) {
            var range_start = @intCast(usize, @intToPtr(*u64, entry_ptr).*);
            var range_size = @intCast(usize, @intToPtr(*u64, entry_ptr + 8).*);
            var contains_frame_stack = false;
            const range_end = range_start + range_size;
            if (range_start >= platform.kernel_real_start() and
                    platform.kernel_real_end() <= range_end) {
                // This is the kernel, remove it from the range.
                range_size = range_end - kernel_range_start_available;
                range_start = kernel_range_start_available;
            }
            if (range_start < frame_size) {
                // This is the Real Mode IVT and BDA, remove it from the range.
                range_start = frame_size;
            }
            map.add_frame_group(range_start, range_size);
        }
    }
}

/// Kernel Memory System Platform Implementation
///
/// Physical Memory Allocation is based on
/// http://ethv.net/workshops/osdev/notes/notes-2
/// When a physical frame isn't being used it is part of a linked list.
pub const ManagerImpl = struct {
    const FreeFramePtr = ?usize;

    extern var _VIRTUAL_LOW_START: u32;

    parent: *memory.Manager = undefined,
    next_free_frame: FreeFramePtr = null,
    kernel_tables_index_start: usize = 0,
    virtual_page_address: usize = 0,
    virtual_page_index: usize = 0,
    start_of_virtual_space: usize = 0,
    page_allocator: memory.Allocator = undefined,

    pub fn init(self: *ManagerImpl, parent: *memory.Manager, memory_map: *RealMemoryMap) void {
        self.parent = parent;
        self.page_allocator.alloc_impl = ManagerImpl.page_alloc;
        self.page_allocator.free_impl = ManagerImpl.page_free;
        parent.big_alloc = &self.page_allocator;
        self.virtual_page_address = @ptrToInt(&_VIRTUAL_LOW_START);
        self.virtual_page_index = get_table_index(self.virtual_page_address);

        // var total_count: usize = 0;
        for (memory_map.frame_groups[0..memory_map.frame_group_count]) |*i| {
            // total_count += i.frame_count;
            var frame: usize = 0;
            while (frame < i.frame_count) {
                self.push_frame(i.start + frame * frame_size);
                frame += 1;
            }
        }

        // var counted: usize = 0;
        // while (true) {
        //     _ = self.pop_frame() catch break;
        //     counted += 1;
        // }
        // print.format("total_count: {}, counted: {}\n", total_count, counted);

        self.start_of_virtual_space = utils.align_up(
            @ptrToInt(kernel_page_tables.ptr) + kernel_page_tables.len * table_size,
            table_pages_size);
    }

    pub fn map_virtual_page(self: *ManagerImpl, address: usize) void {
        // print.format("map_virtual_page: {:a}\n", address);
        if (kernel_page_tables[self.virtual_page_index] != present_entry(address)) {
            set_entry(&kernel_page_tables[self.virtual_page_index], address, false);
            invalidate_page(self.virtual_page_address);
        }
    }

    pub fn push_frame(self: *ManagerImpl, frame: usize) void {
        // Map fixed virtual address to frame.
        self.map_virtual_page(frame);
        // Put the current next_free_frame into the frame.
        @intToPtr(*FreeFramePtr, self.virtual_page_address).* =
            self.next_free_frame;
        // Point to that frame.
        self.next_free_frame = frame;
    }

    pub fn pop_frame(self: *ManagerImpl) AllocError!usize {
        if (self.next_free_frame) |frame| {
            const prev = frame;
            // Map fixed virtual address to next_free_frame.
            self.map_virtual_page(frame);
            // Get the "next" next_free_frame from the contents of the current
            // one.
            self.next_free_frame =
                @intToPtr(*FreeFramePtr, self.virtual_page_address).*;
            // Return the previous next_free_frame
            return prev;
        }
        return AllocError.OutOfMemory;
    }

    pub fn get_unused_kernel_space(self: *ManagerImpl, requested_size: usize) AllocError!Range {
        // print.format("get_unused_kernel_space {:x}\n", requested_size);
        const start = self.start_of_virtual_space;
        const dir_index_start = get_directory_index(start);
        const table_index_start = get_table_index(start);
        var rv = Range{.size = utils.align_up(requested_size, page_size)};
        var range = Range{};
        var dir_index: usize = dir_index_start;
        while (dir_index < tables_per_directory) {
            // print.format(" - Table {:x}\n", dir_index);
            const dir_offset = dir_index * table_pages_size;
            const dir_entry = active_page_directory[dir_index];
            if (!table_is_present(dir_entry)) {
                if (range.size == 0) {
                    range.start = dir_offset;
                }
                range.size += table_pages_size;
                if (range.size >= rv.size) {
                    rv.start = range.start;
                    return rv;
                }
                dir_index += 1;
                continue;
            }
            self.map_virtual_page(get_table_address(active_page_directory[dir_index]));
            const table = @intToPtr([*]allowzero u32, self.virtual_page_address);
            var table_index: usize =
                if (dir_index == dir_index_start) table_index_start else 0;
            while (table_index < pages_per_table) {
                // print.format(" - Page {:x}\n", table_index);
                if (page_is_present(table[table_index])) {
                    if (range.size > 0) {
                        range.size = 0;
                        range.start = 0;
                    }
                } else {
                    if (range.size == 0) {
                        range.start = dir_offset + table_index * page_size;
                    }
                    range.size += page_size;
                    if (range.size >= rv.size) {
                        rv.start = range.start;
                        return rv;
                    }
                }
                table_index += 1;
            }
            dir_index += 1;
        }
        return AllocError.OutOfMemory;
    }

    pub fn new_page_table(self: *ManagerImpl, page_directory: []u32,
            dir_index: usize, user: bool) AllocError!void {
        // print.format("new_page_table {:x}\n", dir_index);
        // TODO: Go through memory.Memory
        const table_address = try self.pop_frame();
        // TODO set_entry for page_directory
        set_entry(&page_directory[dir_index], table_address, user);
        self.map_virtual_page(table_address);
        const table = @intToPtr([*]u32, self.virtual_page_address);
        var i: usize = 0;
        while (i < pages_per_table) {
            table[i] = 0;
            i += 1;
        }
    }

    // TODO: Read/Write and Any Other Options
    pub fn mark_virtual_memory_present(self: *ManagerImpl,
            page_directory: []u32, range: Range, user: bool) AllocError!void {
<<<<<<< HEAD
        // print.format("mark_virtual_memory_present {:a} {:a}\n", .{range.start, range.size});
=======
        // print.format("mark_virtual_memory_present {:a} {:a}\n", range.start, range.size);
>>>>>>> 07ce6ba0
        const dir_index_start = get_directory_index(range.start);
        const table_index_start = get_table_index(range.start);
        var dir_index: usize = dir_index_start;
        var marked: usize = 0;
        while (dir_index < tables_per_directory) {
            // print.format(" - Table {:x}\n", dir_index);
            if (!table_is_present(page_directory[dir_index])) {
                try self.new_page_table(page_directory, dir_index, user);
            }
            self.map_virtual_page(get_table_address(page_directory[dir_index]));
            if (user) {
                // TODO: Seperate User and Write
                page_directory[dir_index] |= (0b11 << 1);
            }
            const table = @intToPtr([*]u32, self.virtual_page_address);
            var table_index: usize =
                if (dir_index == dir_index_start) table_index_start else 0;
            while (table_index < pages_per_table) {
                // print.format(" - Page {:x} {:x} {:x}\n",
                //     dir_index, table_index, table[table_index]);
                if (page_is_present(table[table_index])) {
                    print.format("{:x}\n", .{get_address(dir_index, table_index)});
                    @panic("mark_virtual_memory_present: Page already present!");
                }
                // TODO: Go through memory.Memory for pop_frame
                const frame = try self.pop_frame();
                self.map_virtual_page(get_table_address(page_directory[dir_index]));
                set_entry(&table[table_index], frame, user);
                if (&page_directory[0] == &active_page_directory[0]) {
                    invalidate_page(get_address(dir_index, table_index));
                }
                marked += page_size;
                if (marked >= range.size) return;
                table_index += 1;
            }
            dir_index += 1;
        }
    }

    // TODO
    fn mark_virtual_memory_absent(self: *ManagerImpl, range: Range) void {
<<<<<<< HEAD
    }

    pub fn make_guard_page(self: *ManagerImpl, page_directory: ?[]u32,
            address: usize, user: bool) AllocError!void {
        const page_dir = page_directory orelse active_page_directory[0..];
        const dir_index = get_directory_index(address);
        if (!table_is_present(page_dir[dir_index])) {
            try self.new_page_table(page_dir, dir_index, user);
        }
        self.map_virtual_page(get_table_address(page_dir[dir_index]));
        const table = @intToPtr([*]u32, self.virtual_page_address);
        const table_index = get_table_index(address);
        const free_frame: ?u32 = if (page_is_present(table[table_index]))
            get_page_address(table[table_index]) else null;
        table[table_index] = as_guard_page(table[table_index]);
        if (&page_dir[0] == &active_page_directory[0]) {
            invalidate_page(get_address(dir_index, table_index));
        }
        if (free_frame) |addr| {
            self.push_frame(addr);
        }
    }

    fn page_alloc(allocator: *memory.Allocator, size: usize, align_to: usize) AllocError![]u8 {
=======
    }

    fn page_alloc(allocator: *memory.Allocator, size: usize) AllocError![]u8 {
>>>>>>> 07ce6ba0
        const self = @fieldParentPtr(ManagerImpl, "page_allocator", allocator);
        const range = try self.get_unused_kernel_space(size);
        try self.mark_virtual_memory_present(active_page_directory[0..], range, false);
        return range.to_slice(u8);
    }

<<<<<<< HEAD
    fn page_free(allocator: *memory.Allocator, value: []const u8, aligned_to: usize) FreeError!void {
=======
    fn page_free(allocator: *memory.Allocator, value: []const u8) FreeError!void {
>>>>>>> 07ce6ba0
        const self = @fieldParentPtr(ManagerImpl, "page_allocator", allocator);
        // TODO
    }

    pub fn new_page_directory(self: *ManagerImpl) AllocError![]u32 {
        const end = get_kernel_space_start_directory_index();
        const page_directory =
            try self.parent.big_alloc.alloc_array(u32, tables_per_directory);
        _ = utils.memory_set(sliceAsBytes(page_directory[0..]), 0);
        return page_directory;
    }

    pub fn page_directory_memory_copy(self: *ManagerImpl, page_directory: []u32,
            address: usize, data: []const u8) AllocError!void {
        // print.format("page_directory_memory_copy: {} b to {:a}\n", .{data.len, address});
        const dir_index_start = get_directory_index(address);
        const table_index_start = get_table_index(address);
        var dir_index: usize = dir_index_start;
        var data_left = data;
        var page_offset = address % page_size;
        while (data_left.len > 0 and dir_index < tables_per_directory) {
            if (!table_is_present(page_directory[dir_index])) {
                try self.new_page_table(page_directory, dir_index, true);
            }
            var table_index: usize =
                if (dir_index == dir_index_start) table_index_start else 0;
            while (data_left.len > 0 and table_index < pages_per_table) {
                self.map_virtual_page(get_table_address(page_directory[dir_index]));
                const table = @intToPtr([*]u32, self.virtual_page_address);
                if (!page_is_present(table[table_index])) {
                    // TODO: Go through memory.Memory for pop_frame
                    const frame = try self.pop_frame();
                    self.map_virtual_page(get_table_address(page_directory[dir_index]));
                    set_entry(&table[table_index], frame, true);
                    if (&page_directory[0] == &active_page_directory[0]) {
                        invalidate_page(get_address(dir_index, table_index));
                    }
                }
                self.map_virtual_page(get_page_address(table[table_index]));
                const page = @intToPtr([*]u8, self.virtual_page_address)
                    [page_offset..page_size];
                page_offset = 0;
                const copied = utils.memory_copy_truncate(page, data_left);
                data_left = data_left[copied..];
                table_index += 1;
            }
            dir_index += 1;
        }

        if (data_left.len > 0) {
            @panic("address_space_copy: data_left.len > 0 at end!");
        }
    }

    pub fn page_directory_memory_set(self: *ManagerImpl, page_directory: []u32,
            address: usize, byte: u8, len: usize) AllocError!void {
        const dir_index_start = get_directory_index(address);
        const table_index_start = get_table_index(address);
        var dir_index: usize = dir_index_start;
        var left = len;
        var page_offset = address % page_size;
        while (left > 0 and dir_index < tables_per_directory) {
            if (!table_is_present(page_directory[dir_index])) {
                try self.new_page_table(page_directory, dir_index, true);
            }
            var table_index: usize =
                if (dir_index == dir_index_start) table_index_start else 0;
            while (left > 0 and table_index < pages_per_table) {
                self.map_virtual_page(get_table_address(page_directory[dir_index]));
                const table = @intToPtr([*]u32, self.virtual_page_address);
                if (!page_is_present(table[table_index])) {
                    // TODO: Go through memory.Memory for pop_frame
                    const frame = try self.pop_frame();
                    self.map_virtual_page(get_table_address(page_directory[dir_index]));
                    set_entry(&table[table_index], frame, true);
                    if (&page_directory[0] == &active_page_directory[0]) {
                        invalidate_page(get_address(dir_index, table_index));
                    }
                }
                self.map_virtual_page(get_page_address(table[table_index]));
                var page = @intToPtr([*]u8, self.virtual_page_address)
                    [page_offset..page_size];
                if (page.len > left) {
                    page.len = left;
                }
                page_offset = 0;
                utils.memory_set(page, byte);
                left -= page.len;
                table_index += 1;
            }
            dir_index += 1;
        }
    }

    // TODO: This page structure iteration code is starting to seem very boiler
    // plate. Figure out a way to simplify it or else more likely make it
    // generic.

    // Assumes range address is page aligned.
    pub fn map_i(self: *ManagerImpl, page_directory: []u32, virtual_range: Range,
            physical_start: usize, user: bool) AllocError!void {
        const dir_index_start = get_directory_index(virtual_range.start);
        const table_index_start = get_table_index(virtual_range.start);
        var dir_index: usize = dir_index_start;
        var left = virtual_range.size;
        var physical_address = physical_start;
        while (left > 0 and dir_index < tables_per_directory) {
            if (!table_is_present(page_directory[dir_index])) {
                try self.new_page_table(page_directory, dir_index, user);
            }
            self.map_virtual_page(get_table_address(page_directory[dir_index]));
            const table = @intToPtr([*]u32, self.virtual_page_address);
            var table_index: usize =
                if (dir_index == dir_index_start) table_index_start else 0;
            while (left > 0 and table_index < pages_per_table) {
                const a = get_address(dir_index, table_index);
                set_entry(&table[table_index], physical_address, user);
                if (&page_directory[0] == &active_page_directory[0]) {
                    invalidate_page(a);
                }
                left -= page_size;
                physical_address += page_size;
                table_index += 1;
            }
            dir_index += 1;
        }

        if (left > 0) {
            @panic("map: left > 0 at end!");
        }
    }

    pub fn map(self: *ManagerImpl, virtual_range: Range, physical_start: usize,
            user: bool) AllocError!void {
        try self.map_i(active_page_directory[0..], virtual_range, physical_start, user);
    }
};<|MERGE_RESOLUTION|>--- conflicted
+++ resolved
@@ -59,24 +59,19 @@
     return (address & 0x003ff000) >> 12;
 }
 
-<<<<<<< HEAD
-pub inline fn page_is_present(entry: u32) bool {
+pub fn page_is_present(entry: u32) callconv(.Inline) bool {
     // Bit 9 (0x200) marks a guard page to Georgios. This will be marked as not
     // present in the entry itself (bit 1) so that it causes a page fault if
     // accessed.
     return (entry & 0x201) != 0;
 }
 
-pub inline fn as_guard_page(entry: u32) u32 {
+pub fn as_guard_page(entry: u32) callconv(.Inline) u32 {
     return (entry & 0xfffffffe) | 0x200;
 }
 
-pub inline fn page_is_guard_page(entry: u32) bool {
+pub fn page_is_guard_page(entry: u32) callconv(.Inline) bool {
     return (entry & 0x201) == 0x200;
-=======
-pub fn page_is_present(entry: u32) callconv(.Inline) bool {
-    return (entry & 1) == 1;
->>>>>>> 07ce6ba0
 }
 
 pub fn get_page_address(entry: u32) callconv(.Inline) u32 {
@@ -295,11 +290,7 @@
     // TODO: Read/Write and Any Other Options
     pub fn mark_virtual_memory_present(self: *ManagerImpl,
             page_directory: []u32, range: Range, user: bool) AllocError!void {
-<<<<<<< HEAD
         // print.format("mark_virtual_memory_present {:a} {:a}\n", .{range.start, range.size});
-=======
-        // print.format("mark_virtual_memory_present {:a} {:a}\n", range.start, range.size);
->>>>>>> 07ce6ba0
         const dir_index_start = get_directory_index(range.start);
         const table_index_start = get_table_index(range.start);
         var dir_index: usize = dir_index_start;
@@ -341,7 +332,6 @@
 
     // TODO
     fn mark_virtual_memory_absent(self: *ManagerImpl, range: Range) void {
-<<<<<<< HEAD
     }
 
     pub fn make_guard_page(self: *ManagerImpl, page_directory: ?[]u32,
@@ -366,22 +356,13 @@
     }
 
     fn page_alloc(allocator: *memory.Allocator, size: usize, align_to: usize) AllocError![]u8 {
-=======
-    }
-
-    fn page_alloc(allocator: *memory.Allocator, size: usize) AllocError![]u8 {
->>>>>>> 07ce6ba0
         const self = @fieldParentPtr(ManagerImpl, "page_allocator", allocator);
         const range = try self.get_unused_kernel_space(size);
         try self.mark_virtual_memory_present(active_page_directory[0..], range, false);
         return range.to_slice(u8);
     }
 
-<<<<<<< HEAD
     fn page_free(allocator: *memory.Allocator, value: []const u8, aligned_to: usize) FreeError!void {
-=======
-    fn page_free(allocator: *memory.Allocator, value: []const u8) FreeError!void {
->>>>>>> 07ce6ba0
         const self = @fieldParentPtr(ManagerImpl, "page_allocator", allocator);
         // TODO
     }
