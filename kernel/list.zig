const memory = @import("memory.zig");

pub fn List(comptime Type: type) type {
    return struct {
        const Self = @This();

        pub const Node = struct {
            next: ?*Node,
            prev: ?*Node,
            value: Type,
        };

        alloc: *memory.Allocator,
        head: ?*Node = null,
        tail: ?*Node = null,
        len: usize = 0,

        pub fn remove_node(self: *Self, node_maybe: ?*Node) void {
            if (node_maybe) |node| {
                if (node.next) |next| {
                    next.prev = node.prev;
                }
                if (node.prev) |prev| {
                    prev.next = node.next;
                }
                if (node == self.head) {
                    self.head = node.next;
                }
                if (node == self.tail) {
                    self.tail = node.prev;
                }
                self.len -= 1;
            }
        }

        pub fn push_front_node(self: *Self, node: *Node) void {
            node.next = self.head;
            node.prev = null;
            if (self.head) |head| {
                head.prev = node;
            }
            self.head = node;
            if (self.len == 0) {
                self.tail = node;
            }
            self.len += 1;
        }

        pub fn push_front(self: *Self, value: Type) memory.MemoryError!void {
            const node = try self.alloc.alloc(Node);
            node.value = value;
            self.push_front_node(node);
        }

        pub fn pop_front_node(self: *Self) ?*Node {
            const node = self.head;
            self.remove_node(node);
            return node;
        }

        pub fn pop_front(self: *Self) memory.MemoryError!?Type {
            if (self.pop_front_node()) |node| {
                const value = node.value;
                try self.alloc.free(node);
                return value;
            }
            return null;
        }

        pub fn bump_node_to_front(self: *Self, node: *Node) void {
            if (self.head == node) {
                return;
            }
            self.remove_node(node);
            self.push_front_node(node);
        }

        pub fn push_back_node(self: *Self, node: *Node) void {
            node.next = null;
            node.prev = self.tail;
            if (self.tail) |tail| {
                tail.next = node;
            }
            self.tail = node;
            if (self.len == 0) {
                self.head = node;
            }
            self.len += 1;
        }

        pub fn push_back(self: *Self, value: Type) memory.MemoryError!void {
            const node = try self.alloc.alloc(Node);
            node.value = value;
            self.push_back_node(node);
        }

        pub fn pop_back_node(self: *Self) ?*Node {
            const node = self.tail;
            self.remove_node(node);
            return node;
        }

        pub fn pop_back(self: *Self) memory.MemoryError!?Type {
            if (self.pop_back_node()) |node| {
                const value = node.value;
                try self.alloc.free(node);
                return value;
            }
            return null;
        }

        pub fn bump_node_to_back(self: *Self, node: *Node) void {
            if (self.tail == node) {
                return;
            }
            self.remove_node(node);
            self.push_back_node(node);
        }

        pub fn push_back_list(self: *Self, other: *Self) void {
            if (other.head) |other_head| {
                other_head.prev = self.tail;
                if (self.tail) |tail| {
                    tail.next = other_head;
                }
                self.tail = other.tail;
                if (self.len == 0) {
                    self.head = other_head;
                }
                self.len += other.len;
                other.head = null;
                other.tail = null;
                other.len = 0;
            }
        }

        pub fn clear(self: *Self) memory.MemoryError!void {
            while (self.pop_back_node()) |node| {
                try self.alloc.free(node);
            }
        }

        pub const Iterator = struct {
            node: ?*Node,

            pub fn next(self: *Iterator) ?Type {
                if (self.node) |n| {
                    self.node = n.next;
                    return n.value;
                }
                return null;
            }

            pub fn done(self: *const Iterator) bool {
                return self.node == null;
            }
        };

        pub fn iterator(self: *Self) Iterator {
            return Iterator{.node = self.head};
        }

        // TODO: Make generic with Iterator?
        pub const ConstIterator = struct {
            node: ?*const Node,

            pub fn next(self: *ConstIterator) ?Type {
                if (self.node) |n| {
                    self.node = n.next;
                    return n.value;
                }
                return null;
            }

            pub fn done(self: *const ConstIterator) bool {
                return self.node == null;
            }
        };

        pub fn const_iterator(self: *const Self) ConstIterator {
            return ConstIterator{.node = self.head};
        }
    };
}

test "List" {
    const std = @import("std");
    const equal = std.testing.expectEqual;

    var alloc = memory.UnitTestAllocator{};
    alloc.init();
    defer alloc.done();

    const UsizeList = List(usize);
    var list = UsizeList{.alloc = &alloc.allocator};
    const nilv: ?usize = null;
    const niln: ?*UsizeList.Node = null;

    // Empty
    try equal(@as(usize, 0), list.len);
    try equal(nilv, try list.pop_back());
    try equal(nilv, try list.pop_front());
    try equal(niln, list.head);
    try equal(niln, list.tail);

    // Push Some Values
    try list.push_back(1);
    try equal(@as(usize, 1), list.len);
    try list.push_back(2);
    try equal(@as(usize, 2), list.len);
    try list.push_back(3);
    try equal(@as(usize, 3), list.len);

    // Test Iterator
    var i: usize = 0;
    const expected = [_]usize{1, 2, 3};
    var it = list.iterator();
    while (it.next()) |actual| {
        try equal(expected[i], actual);
        i += 1;
    }

    // pop_back The Values
    try equal(@as(usize, 3), (try list.pop_back()).?);
    try equal(@as(usize, 2), list.len);
    try equal(@as(usize, 2), (try list.pop_back()).?);
    try equal(@as(usize, 1), list.len);
    try equal(@as(usize, 1), (try list.pop_back()).?);

    // It's empty again
    try equal(@as(usize, 0), list.len);
    try equal(nilv, try list.pop_back());
    try equal(nilv, try list.pop_front());
    try equal(niln, list.head);
    try equal(niln, list.tail);

    // Push Some Values
    try list.push_front(1);
    try equal(@as(usize, 1), list.len);
    try list.push_back(2);
    try list.push_front(3);
    try list.push_front(10);
    try equal(@as(usize, 4), list.len);

    // pop_back The Values
    try equal(@as(usize, 10), (try list.pop_front()).?);
    try equal(@as(usize, 3), (try list.pop_front()).?);
    try equal(@as(usize, 1), (try list.pop_front()).?);
    try equal(@as(usize, 2), (try list.pop_front()).?);

    // It's empty yet again
    try equal(@as(usize, 0), list.len);
    try equal(nilv, try list.pop_back());
    try equal(nilv, try list.pop_front());
    try equal(niln, list.head);
    try equal(niln, list.tail);

    // Clear
    try list.push_back(12);
    try list.push_front(6);
    try list.clear();

    // It's empty ... again
<<<<<<< HEAD
    equal(@as(usize, 0), list.len);
    equal(nilv, try list.pop_back());
    equal(nilv, try list.pop_front());
    equal(niln, list.head);
    equal(niln, list.tail);

    // Test push_back_list by adding empty list to empty list
    var other_list = UsizeList{.alloc = &alloc.allocator};
    list.push_back_list(&other_list);
    equal(@as(usize, 0), list.len);
    equal(nilv, try list.pop_back());
    equal(nilv, try list.pop_front());
    equal(niln, list.head);
    equal(niln, list.tail);

    // Test push_back_list by adding non empty list to empty list
    try other_list.push_back(1);
    try other_list.push_back(3);
    list.push_back_list(&other_list);
    equal(@as(usize, 0), other_list.len);
    equal(nilv, try other_list.pop_back());
    equal(nilv, try other_list.pop_front());
    equal(niln, other_list.head);
    equal(niln, other_list.tail);
    equal(@as(usize, 2), list.len);

    // Test push_back_list by adding non empty list to non empty list
    try other_list.push_back(5);
    try other_list.push_back(7);
    list.push_back_list(&other_list);
    equal(@as(usize, 0), other_list.len);
    equal(nilv, try other_list.pop_back());
    equal(nilv, try other_list.pop_front());
    equal(niln, other_list.head);
    equal(niln, other_list.tail);
    equal(@as(usize, 4), list.len);
    equal(@as(usize, 1), (try list.pop_front()).?);
    equal(@as(usize, 3), (try list.pop_front()).?);
    equal(@as(usize, 5), (try list.pop_front()).?);
    equal(@as(usize, 7), (try list.pop_front()).?);
=======
    try equal(@as(usize, 0), list.len);
    try equal(nilv, try list.pop_back());
    try equal(nilv, try list.pop_front());
    try equal(niln, list.head);
    try equal(niln, list.tail);
>>>>>>> 07ce6ba0
}<|MERGE_RESOLUTION|>--- conflicted
+++ resolved
@@ -261,52 +261,49 @@
     try list.clear();
 
     // It's empty ... again
-<<<<<<< HEAD
-    equal(@as(usize, 0), list.len);
-    equal(nilv, try list.pop_back());
-    equal(nilv, try list.pop_front());
-    equal(niln, list.head);
-    equal(niln, list.tail);
+    try equal(@as(usize, 0), list.len);
+    try equal(nilv, try list.pop_back());
+    try equal(nilv, try list.pop_front());
+    try equal(niln, list.head);
+    try equal(niln, list.tail);
 
     // Test push_back_list by adding empty list to empty list
     var other_list = UsizeList{.alloc = &alloc.allocator};
     list.push_back_list(&other_list);
-    equal(@as(usize, 0), list.len);
-    equal(nilv, try list.pop_back());
-    equal(nilv, try list.pop_front());
-    equal(niln, list.head);
-    equal(niln, list.tail);
+    try equal(@as(usize, 0), list.len);
+    try equal(nilv, try list.pop_back());
+    try equal(nilv, try list.pop_front());
+    try equal(niln, list.head);
+    try equal(niln, list.tail);
 
     // Test push_back_list by adding non empty list to empty list
     try other_list.push_back(1);
     try other_list.push_back(3);
     list.push_back_list(&other_list);
-    equal(@as(usize, 0), other_list.len);
-    equal(nilv, try other_list.pop_back());
-    equal(nilv, try other_list.pop_front());
-    equal(niln, other_list.head);
-    equal(niln, other_list.tail);
-    equal(@as(usize, 2), list.len);
+    try equal(@as(usize, 0), other_list.len);
+    try equal(nilv, try other_list.pop_back());
+    try equal(nilv, try other_list.pop_front());
+    try equal(niln, other_list.head);
+    try equal(niln, other_list.tail);
+    try equal(@as(usize, 2), list.len);
 
     // Test push_back_list by adding non empty list to non empty list
     try other_list.push_back(5);
     try other_list.push_back(7);
     list.push_back_list(&other_list);
-    equal(@as(usize, 0), other_list.len);
-    equal(nilv, try other_list.pop_back());
-    equal(nilv, try other_list.pop_front());
-    equal(niln, other_list.head);
-    equal(niln, other_list.tail);
-    equal(@as(usize, 4), list.len);
-    equal(@as(usize, 1), (try list.pop_front()).?);
-    equal(@as(usize, 3), (try list.pop_front()).?);
-    equal(@as(usize, 5), (try list.pop_front()).?);
-    equal(@as(usize, 7), (try list.pop_front()).?);
-=======
-    try equal(@as(usize, 0), list.len);
-    try equal(nilv, try list.pop_back());
-    try equal(nilv, try list.pop_front());
-    try equal(niln, list.head);
-    try equal(niln, list.tail);
->>>>>>> 07ce6ba0
+    try equal(@as(usize, 0), other_list.len);
+    try equal(nilv, try other_list.pop_back());
+    try equal(nilv, try other_list.pop_front());
+    try equal(niln, other_list.head);
+    try equal(niln, other_list.tail);
+    try equal(@as(usize, 4), list.len);
+    try equal(@as(usize, 1), (try list.pop_front()).?);
+    try equal(@as(usize, 3), (try list.pop_front()).?);
+    try equal(@as(usize, 5), (try list.pop_front()).?);
+    try equal(@as(usize, 7), (try list.pop_front()).?);
+    try equal(@as(usize, 0), list.len);
+    try equal(nilv, try list.pop_back());
+    try equal(nilv, try list.pop_front());
+    try equal(niln, list.head);
+    try equal(niln, list.tail);
 }