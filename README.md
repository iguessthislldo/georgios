--- conflicted
+++ resolved
@@ -9,11 +9,7 @@
 ## Building
 
 Building Georgios requires a Unix-like environment with:
-<<<<<<< HEAD
-- [Zig](https://ziglang.org/) 0.7.1
-=======
 - [Zig](https://ziglang.org/) 0.8.0-dev.2272+d98e39fa6
->>>>>>> 07ce6ba0
 - Python 3
 - GRUB2
   - Requires i686 Support (`grub-pc-bin` package on Ubuntu)
