const builtin = @import("builtin");
const std = @import("std");

const t_path = "tmp/";
const k_path = "kernel/";
const p_path = k_path ++ "platform/";
const root_path = t_path ++ "root/";
const boot_path = root_path ++ "boot/";
const bin_path = root_path ++ "bin/";

const utils_pkg = std.build.Pkg{
    .name = "utils",
    .path = "libs/utils/utils.zig",
};
const georgios_pkg = std.build.Pkg{
    .name = "georgios",
    .path = "libs/georgios/georgios.zig",
    .dependencies = &[_]std.build.Pkg {
        utils_pkg,
    },
};

var b: *std.build.Builder = undefined;
var target: std.zig.CrossTarget = undefined;
var alloc: *std.mem.Allocator = undefined;
var kernel: *std.build.LibExeObjStep = undefined;
var build_mode: builtin.Mode = undefined;
var test_step: *std.build.Step = undefined;

fn format(comptime fmt: []const u8, args: anytype) []u8 {
    return std.fmt.allocPrint(alloc, fmt, args) catch unreachable;
}

fn add_tests(source: []const u8) void {
    const tests = b.addTest(source);
    tests.setBuildMode(build_mode);
    tests.addPackage(utils_pkg);
    test_step.dependOn(&tests.step);
}

pub fn build(builder: *std.build.Builder) void {
    b = builder;
    var arena_alloc = std.heap.ArenaAllocator.init(std.heap.page_allocator);
    alloc = &arena_alloc.allocator;

    build_mode = b.standardReleaseOptions();
    const multiboot_vga_request = b.option(bool, "multiboot_vga_request",
        \\Ask the bootloader to switch to a graphics mode for us.
        ) orelse false;
    const debug_log = b.option(bool, "debug_log",
        \\Print debug information by default
        ) orelse true;

    target = b.standardTargetOptions(.{
        .default_target = std.zig.CrossTarget.parse(.{
            .arch_os_abi = "i386-freestanding-gnu",
            .cpu_features = "pentiumpro"
            // TODO: This is to forbid SSE code. See SSE init code in
            // kernel_start_x86_32.zig for details.
        }) catch @panic("Failed Making Default Target"),
    });
    const platform = switch (target.cpu_arch.?) {
        .i386 => "x86_32",
        else => {
            std.debug.warn("Unsupported Platform: {s}\n", .{@tagName(target.cpu_arch.?)});
            @panic("Unsupported Platform");
        },
    };

    // Set install prefix to root
    // TODO: Might break in the future?
    b.setInstallPrefix(root_path);
    b.resolveInstallPrefix();

    // Tests
    test_step = b.step("test", "Run Tests");
    add_tests("libs/utils/test.zig");
    add_tests("kernel/test.zig");

    // Kernel
    const root_file = format("{s}kernel_start_{s}.zig", .{k_path, platform});
    kernel = b.addExecutable("kernel.elf", root_file);
    kernel.override_dest_dir = std.build.InstallDir{.Custom = "boot"};
    kernel.setLinkerScriptPath(p_path ++ "linking.ld");
    kernel.setTarget(target);
    kernel.setBuildMode(build_mode);
    kernel.addBuildOption(bool,
        "multiboot_vga_request", multiboot_vga_request);
    kernel.addBuildOption(bool, "debug_log", debug_log);
<<<<<<< HEAD
    build_acpica(b, alloc, target, kernel);
=======
    // build_acpica();
    kernel.addPackage(utils_pkg);
    kernel.addPackage(georgios_pkg);
    var generate_system_calls_step = b.addSystemCommand(&[_][]const u8{
        "scripts/codegen/generate_system_calls.py"
    });
    kernel.step.dependOn(&generate_system_calls_step.step);
>>>>>>> 637f7a56
    kernel.install();

    // Programs
    build_program("shell");
    build_program("hello");
    build_program("ls");
}

fn build_acpica() void {
    var acpica = b.addObject("acpica", null);
    acpica.setTarget(target);
    const components = [_][]const u8 {
        "dispatcher",
        "events",
        "executer",
        "hardware",
        "namespace",
        "parser",
        "resources",
        "tables",
        "utilities",
    };
    const acpica_path = p_path ++ "acpica/";
    const source_path = acpica_path ++ "acpica/source/";

    // Configure Source
    var configure_step = b.addSystemCommand(&[_][]const u8{
        acpica_path ++ "prepare_source.py", acpica_path});
    acpica.step.dependOn(&configure_step.step);

    // Includes
    for ([_]*std.build.LibExeObjStep{kernel, acpica}) |obj| {
        obj.addIncludeDir(acpica_path ++ "include");
        obj.addIncludeDir(source_path ++ "include");
        obj.addIncludeDir(source_path ++ "include/platform");
    }

    // Add Sources
    for (components) |component| {
        const component_path = std.fs.path.join(alloc,
            &[_][]const u8{source_path, "components", component}) catch unreachable;
        var walker = std.fs.walkPath(alloc, component_path) catch unreachable;
        while (walker.next() catch unreachable) |i| {
            const path = i.path;
            if (std.mem.endsWith(u8, path, ".c") and
                    !std.mem.endsWith(u8, path, "dump.c")) {
                std.debug.warn("acpica source: {s}\n", .{path});
                acpica.addCSourceFile(b.dupe(path), &[_][]const u8{});
            }
        }
    }
    kernel.addObject(acpica);
}

fn build_program(name: []const u8) void {
    const elf = format("{s}.elf", .{name});
    const bin = format("{s}{s}", .{bin_path, elf});
    const zig = format("programs/{s}/{s}.zig", .{name, name});
    const prog = b.addExecutable(elf, zig);
    prog.setLinkerScriptPath("programs/linking.ld");
    prog.setTarget(target);
    prog.addPackage(georgios_pkg);
    prog.install();
}<|MERGE_RESOLUTION|>--- conflicted
+++ resolved
@@ -69,8 +69,7 @@
 
     // Set install prefix to root
     // TODO: Might break in the future?
-    b.setInstallPrefix(root_path);
-    b.resolveInstallPrefix();
+    b.resolveInstallPrefix(root_path);
 
     // Tests
     test_step = b.step("test", "Run Tests");
@@ -87,17 +86,13 @@
     kernel.addBuildOption(bool,
         "multiboot_vga_request", multiboot_vga_request);
     kernel.addBuildOption(bool, "debug_log", debug_log);
-<<<<<<< HEAD
-    build_acpica(b, alloc, target, kernel);
-=======
-    // build_acpica();
+    build_acpica();
     kernel.addPackage(utils_pkg);
     kernel.addPackage(georgios_pkg);
     var generate_system_calls_step = b.addSystemCommand(&[_][]const u8{
         "scripts/codegen/generate_system_calls.py"
     });
     kernel.step.dependOn(&generate_system_calls_step.step);
->>>>>>> 637f7a56
     kernel.install();
 
     // Programs
